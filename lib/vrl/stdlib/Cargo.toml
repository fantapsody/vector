--- conflicted
+++ resolved
@@ -42,12 +42,9 @@
 roxmltree = { version = "0.14.1", optional = true }
 woothee = { version = "0.13.0", optional = true }
 uaparser = { version = "0.4.0", optional = true }
-<<<<<<< HEAD
 cached = { version = "0.26.2", optional = true }
 encode_unicode = { version = "0.3.6", optional = true }
 utf8-width = { version = "0.1.5", optional = true }
-=======
->>>>>>> 448aeb3b
 
 [dev-dependencies]
 anyhow = "1"
