use std::{
    collections::HashSet,
    pin::Pin,
    task::{Context, Poll},
};

use futures::{future::BoxFuture, ready, stream::FuturesUnordered, FutureExt, Sink, Stream};
use pulsar::{
    message::proto, producer::SendFuture, proto::CommandSendReceipt, Authentication,
    Error as PulsarError, Producer, Pulsar, TokioExecutor,
};
use serde::{Deserialize, Serialize};
use snafu::{ResultExt, Snafu};

use crate::{
    config::{
        log_schema, AcknowledgementsConfig, GenerateConfig, Input, SinkConfig, SinkContext,
        SinkDescription,
    },
    event::Event,
    internal_events::PulsarEncodeEventError,
    sinks::util::encoding::{EncodingConfig, EncodingConfiguration},
};
use vector_core::buffers::Acker;
use pulsar::authentication::oauth2::{OAuth2Authentication, OAuth2Params};
use pulsar::error::AuthenticationError;
use vector_core::event::MaybeAsLogMut;

#[derive(Debug, Snafu)]
enum BuildError {
    #[snafu(display("creating pulsar producer failed: {}", source))]
    CreatePulsarSink { source: PulsarError },
}

#[derive(Serialize, Deserialize, Clone, Debug)]
pub struct PulsarSinkConfig {
    // Deprecated name
    #[serde(alias = "address")]
    endpoint: String,
    topic: String,
    encoding: EncodingConfig<Encoding>,
    auth: Option<AuthConfig>,
}

#[derive(Serialize, Deserialize, Clone, Debug)]
struct AuthConfig {
    name: Option<String>,  // "token"
    token: Option<String>, // <jwt token>
    oauth2: Option<OAuth2Config>,
}

#[derive(Serialize, Deserialize, Clone, Debug)]
pub struct OAuth2Config {
    issuer_url: String,
    credentials_url: String,
    audience: Option<String>,
    scope: Option<String>,
}

#[derive(Clone, Copy, Debug, Derivative, Deserialize, Serialize, Eq, PartialEq)]
#[serde(rename_all = "snake_case")]
pub(self) enum Encoding {
    Text,
    Json,
    Avro,
}

type PulsarProducer = Producer<TokioExecutor>;
type BoxedPulsarProducer = Box<PulsarProducer>;

enum PulsarSinkState {
    None,
    Ready(BoxedPulsarProducer),
    Sending(BoxFuture<'static, (BoxedPulsarProducer, Result<SendFuture, PulsarError>)>),
}

struct PulsarSink {
    encoding: EncodingConfig<Encoding>,
    avro_schema: Option<avro_rs::Schema>,
    state: PulsarSinkState,
    in_flight:
        FuturesUnordered<BoxFuture<'static, (usize, Result<CommandSendReceipt, PulsarError>)>>,

    acker: Acker,
    seq_head: usize,
    seq_tail: usize,
    pending_acks: HashSet<usize>,
}

inventory::submit! {
    SinkDescription::new::<PulsarSinkConfig>("pulsar")
}

impl GenerateConfig for PulsarSinkConfig {
    fn generate_config() -> toml::Value {
        toml::Value::try_from(Self {
            endpoint: "pulsar://127.0.0.1:6650".to_string(),
            topic: "topic-1234".to_string(),
            encoding: Encoding::Text.into(),
            auth: None,
        })
        .unwrap()
    }
}

#[async_trait::async_trait]
#[typetag::serde(name = "pulsar")]
impl SinkConfig for PulsarSinkConfig {
    async fn build(
        &self,
        cx: SinkContext,
    ) -> crate::Result<(super::VectorSink, super::Healthcheck)> {
        let producer = self
            .create_pulsar_producer()
            .await
            .context(CreatePulsarSinkSnafu)?;
        let sink = PulsarSink::new(producer, self.encoding.clone(), cx.acker())?;

        let producer = self
            .create_pulsar_producer()
            .await
            .context(CreatePulsarSinkSnafu)?;
        let healthcheck = healthcheck(producer).boxed();

        Ok((super::VectorSink::from_event_sink(sink), healthcheck))
    }

    fn input(&self) -> Input {
        Input::log()
    }

    fn sink_type(&self) -> &'static str {
        "pulsar"
    }

    fn acknowledgements(&self) -> Option<&AcknowledgementsConfig> {
        None
    }
}

impl PulsarSinkConfig {
    async fn create_pulsar_producer(&self) -> Result<PulsarProducer, PulsarError> {
        let mut builder = Pulsar::builder(&self.endpoint, TokioExecutor);
        if let Some(auth) = &self.auth {
            if auth.name.is_some() && auth.token.is_some() {
                builder = builder.with_auth(Authentication {
                    name: auth.name.as_ref().unwrap().clone(),
                    data: auth.token.as_ref().unwrap().as_bytes().to_vec(),
                });
            } else if let Some(oauth2) = &auth.oauth2 {
                builder = builder.with_auth_provider(OAuth2Authentication::client_credentials(OAuth2Params {
                    issuer_url: oauth2.issuer_url.clone(),
                    credentials_url: oauth2.credentials_url.clone(),
                    audience: oauth2.audience.clone(),
                    scope: oauth2.scope.clone(),
                }));
            } else {
                return Err(PulsarError::Authentication(AuthenticationError::Custom("Invalid auth config".to_string())));
            }
        }

        if let Some(avro_schema) = &self.encoding.schema() {
            let pulsar = builder.build().await?;
            pulsar
                .producer()
                .with_options(pulsar::producer::ProducerOptions {
                    schema: Some(proto::Schema {
                        schema_data: avro_schema.to_string().into_bytes(),
                        r#type: proto::schema::Type::Avro as i32,
                        ..Default::default()
                    }),
                    ..Default::default()
                })
                .with_topic(&self.topic)
                .build()
                .await
        } else {
            let pulsar = builder.build().await?;
            pulsar.producer().with_topic(&self.topic).build().await
        }
    }
}

async fn healthcheck(producer: PulsarProducer) -> crate::Result<()> {
    producer.check_connection().await.map_err(Into::into)
}

impl PulsarSink {
    fn new(
        producer: PulsarProducer,
        encoding: EncodingConfig<Encoding>,
        acker: Acker,
    ) -> crate::Result<Self> {
        let schema = match &encoding.codec() {
            Encoding::Avro => {
                if let Some(schema) = &encoding.schema() {
                    avro_rs::Schema::parse_str(schema).ok()
                } else {
                    return Err(
                        "Avro requires a schema, specify a schema file with `encoding.schema`."
                            .into(),
                    );
                }
            }
            _ => None,
        };

        Ok(Self {
            encoding,
            avro_schema: schema,
            state: PulsarSinkState::Ready(Box::new(producer)),
            in_flight: FuturesUnordered::new(),
            acker,
            seq_head: 0,
            seq_tail: 0,
            pending_acks: HashSet::new(),
        })
    }

    fn poll_in_flight_prepare(&mut self, cx: &mut Context<'_>) -> Poll<()> {
        if let PulsarSinkState::Sending(fut) = &mut self.state {
            let (producer, result) = ready!(fut.as_mut().poll(cx));

            let seqno = self.seq_head;
            self.seq_head += 1;

            self.state = PulsarSinkState::Ready(producer);
            self.in_flight.push(Box::pin(async move {
                let result = match result {
                    Ok(fut) => fut.await,
                    Err(error) => Err(error),
                };
                (seqno, result)
            }));
        }

        Poll::Ready(())
    }
}

impl Sink<Event> for PulsarSink {
    type Error = ();

    fn poll_ready(mut self: Pin<&mut Self>, cx: &mut Context<'_>) -> Poll<Result<(), Self::Error>> {
        ready!(self.poll_in_flight_prepare(cx));
        Poll::Ready(Ok(()))
    }

    fn start_send(mut self: Pin<&mut Self>, mut item: Event) -> Result<(), Self::Error> {
        assert!(
            matches!(self.state, PulsarSinkState::Ready(_)),
            "Expected `poll_ready` to be called first."
        );

<<<<<<< HEAD
        let event_time = if let Some(log) = &item.maybe_as_log_mut() {
            log.get(log_schema().timestamp_key())
                .map(|v| {
                    v.as_timestamp()
                        .map(|dt| {
                            dt.timestamp_millis()
                        })
                })
                .unwrap_or(None)
        } else {
            None
        };

        let message = encode_event(item, &self.encoding, &self.avro_schema).map_err(|e| {
            emit!(&PulsarEncodeEventFailed {
                error: &*e.to_string()
            })
        })?;
=======
        let message = encode_event(item, &self.encoding, &self.avro_schema)
            .map_err(|error| emit!(PulsarEncodeEventError { error }))?;
>>>>>>> 6117d90f

        let mut producer = match std::mem::replace(&mut self.state, PulsarSinkState::None) {
            PulsarSinkState::Ready(producer) => producer,
            _ => unreachable!(),
        };

        let _ = std::mem::replace(
            &mut self.state,
            PulsarSinkState::Sending(Box::pin(async move {
                let mut builder = producer.create_message()
                    .with_content(message);
                if let Some(et) = event_time {
                    builder = builder.event_time(et as u64);
                }
                let result = builder.send().await;
                (producer, result)
            })),
        );

        Ok(())
    }

    fn poll_flush(mut self: Pin<&mut Self>, cx: &mut Context<'_>) -> Poll<Result<(), Self::Error>> {
        ready!(self.poll_in_flight_prepare(cx));

        let this = Pin::into_inner(self);
        while !this.in_flight.is_empty() {
            match ready!(Pin::new(&mut this.in_flight).poll_next(cx)) {
                Some((seqno, Ok(result))) => {
                    trace!(
                        message = "Pulsar sink produced message.",
                        message_id = ?result.message_id,
                        producer_id = %result.producer_id,
                        sequence_id = %result.sequence_id,
                    );

                    this.pending_acks.insert(seqno);

                    let mut num_to_ack = 0;
                    while this.pending_acks.remove(&this.seq_tail) {
                        num_to_ack += 1;
                        this.seq_tail += 1
                    }
                    this.acker.ack(num_to_ack);
                }
                Some((_, Err(error))) => {
                    error!(message = "Pulsar sink generated an error.", %error);
                    return Poll::Ready(Err(()));
                }
                None => break,
            }
        }

        Poll::Ready(Ok(()))
    }

    fn poll_close(self: Pin<&mut Self>, cx: &mut Context<'_>) -> Poll<Result<(), Self::Error>> {
        self.poll_flush(cx)
    }
}

fn encode_event(
    mut item: Event,
    encoding: &EncodingConfig<Encoding>,
    avro_schema: &Option<avro_rs::Schema>,
) -> crate::Result<Vec<u8>> {
    encoding.apply_rules(&mut item);
    let log = item.into_log();

    Ok(match encoding.codec() {
        Encoding::Json => serde_json::to_vec(&log)?,
        Encoding::Text => log
            .get(log_schema().message_key())
            .map(|v| v.coerce_to_bytes().to_vec())
            .unwrap_or_default(),
        Encoding::Avro => {
            let value = avro_rs::to_value(log)?;
            let resolved_value =
                avro_rs::types::Value::resolve(value, avro_schema.as_ref().unwrap())?;
            avro_rs::to_avro_datum(
                avro_schema
                    .as_ref()
                    .expect("Avro encoding selected but no schema found. Please report this."),
                resolved_value,
            )?
        }
    })
}

#[cfg(test)]
mod tests {
    use std::collections::HashMap;

    use super::*;

    #[test]
    fn generate_config() {
        crate::test_util::test_generate_config::<PulsarSinkConfig>();
    }

    #[test]
    fn pulsar_event_json() {
        let msg = "hello_world".to_owned();
        let mut evt = Event::from(msg.clone());
        evt.as_mut_log().insert("key", "value");
        let result = encode_event(evt, &EncodingConfig::from(Encoding::Json), &None).unwrap();
        let map: HashMap<String, String> = serde_json::from_slice(&result[..]).unwrap();
        assert_eq!(msg, map[&log_schema().message_key().to_string()]);
    }

    #[test]
    fn pulsar_event_text() {
        let msg = "hello_world".to_owned();
        let evt = Event::from(msg.clone());
        let event = encode_event(evt, &EncodingConfig::from(Encoding::Text), &None).unwrap();

        assert_eq!(&event[..], msg.as_bytes());
    }

    #[test]
    fn pulsar_event_avro() {
        let raw_schema = r#"
        {
          "type": "record",
          "name": "Log",
          "fields": [
            {"name": "message","type": ["null","string"]}
          ]
        }
        "#;

        let msg = "hello_world".to_owned();
        let mut evt = Event::from(msg);
        evt.as_mut_log().insert("key", "value");
        let mut encoding = EncodingConfig::from(Encoding::Avro);
        encoding.schema = Some(raw_schema.to_string());
        let schema = avro_rs::Schema::parse_str(raw_schema).unwrap();
        let result = encode_event(evt.clone(), &encoding, &Some(schema.clone())).unwrap();

        let value = avro_rs::to_value(evt.into_log()).unwrap();
        let resolved_value = avro_rs::types::Value::resolve(value, &schema).unwrap();
        let must_be = avro_rs::to_avro_datum(&schema, resolved_value).unwrap();

        assert_eq!(result, must_be);
    }

    #[test]
    fn pulsar_encode_event() {
        let msg = "hello_world";

        let mut evt = Event::from(msg);
        evt.as_mut_log().insert("key", "value");

        let event = encode_event(
            evt,
            &EncodingConfig {
                codec: Encoding::Json,
                schema: None,
                only_fields: None,
                except_fields: Some(vec!["key".into()]),
                timestamp_format: None,
            },
            &None,
        )
        .unwrap();

        let map: HashMap<String, String> = serde_json::from_slice(&event[..]).unwrap();
        assert!(!map.contains_key("key"));
    }
}

#[cfg(feature = "pulsar-integration-tests")]
#[cfg(test)]
mod integration_tests {
    use futures::StreamExt;
    use pulsar::SubType;

    use super::*;
    use crate::sinks::VectorSink;
    use crate::test_util::{random_lines_with_stream, random_string, trace_init};

    fn pulsar_address() -> String {
        std::env::var("PULSAR_ADDRESS").unwrap_or_else(|_| "pulsar://127.0.0.1:6650".into())
    }

    #[tokio::test]
    async fn pulsar_happy() {
        trace_init();

        let num_events = 1_000;
        let (_input, events) = random_lines_with_stream(100, num_events, None);

        let topic = format!("test-{}", random_string(10));
        let cnf = PulsarSinkConfig {
            endpoint: pulsar_address(),
            topic: topic.clone(),
            encoding: Encoding::Text.into(),
            auth: None,
        };

        let pulsar = Pulsar::<TokioExecutor>::builder(&cnf.endpoint, TokioExecutor)
            .build()
            .await
            .unwrap();
        let mut consumer = pulsar
            .consumer()
            .with_topic(&topic)
            .with_consumer_name("VectorTestConsumer")
            .with_subscription_type(SubType::Shared)
            .with_subscription("VectorTestSub")
            .with_options(pulsar::consumer::ConsumerOptions {
                read_compacted: Some(false),
                ..Default::default()
            })
            .build::<String>()
            .await
            .unwrap();

        let (acker, ack_counter) = Acker::basic();
        let producer = cnf.create_pulsar_producer().await.unwrap();
        let sink = PulsarSink::new(producer, cnf.encoding, acker).unwrap();
        let sink = VectorSink::from_event_sink(sink);
        sink.run(events).await.unwrap();

        assert_eq!(
            ack_counter.load(std::sync::atomic::Ordering::Relaxed),
            num_events
        );

        for _ in 0..num_events {
            let msg = match consumer.next().await.unwrap() {
                Ok(msg) => msg,
                Err(error) => panic!("{:?}", error),
            };
            consumer.ack(&msg).await.unwrap();
        }
    }
}<|MERGE_RESOLUTION|>--- conflicted
+++ resolved
@@ -11,6 +11,10 @@
 };
 use serde::{Deserialize, Serialize};
 use snafu::{ResultExt, Snafu};
+use vector_buffers::Acker;
+use pulsar::authentication::oauth2::{OAuth2Authentication, OAuth2Params};
+use pulsar::error::AuthenticationError;
+use vector_core::event::MaybeAsLogMut;
 
 use crate::{
     config::{
@@ -21,10 +25,6 @@
     internal_events::PulsarEncodeEventError,
     sinks::util::encoding::{EncodingConfig, EncodingConfiguration},
 };
-use vector_core::buffers::Acker;
-use pulsar::authentication::oauth2::{OAuth2Authentication, OAuth2Params};
-use pulsar::error::AuthenticationError;
-use vector_core::event::MaybeAsLogMut;
 
 #[derive(Debug, Snafu)]
 enum BuildError {
@@ -252,7 +252,6 @@
             "Expected `poll_ready` to be called first."
         );
 
-<<<<<<< HEAD
         let event_time = if let Some(log) = &item.maybe_as_log_mut() {
             log.get(log_schema().timestamp_key())
                 .map(|v| {
@@ -266,15 +265,8 @@
             None
         };
 
-        let message = encode_event(item, &self.encoding, &self.avro_schema).map_err(|e| {
-            emit!(&PulsarEncodeEventFailed {
-                error: &*e.to_string()
-            })
-        })?;
-=======
         let message = encode_event(item, &self.encoding, &self.avro_schema)
             .map_err(|error| emit!(PulsarEncodeEventError { error }))?;
->>>>>>> 6117d90f
 
         let mut producer = match std::mem::replace(&mut self.state, PulsarSinkState::None) {
             PulsarSinkState::Ready(producer) => producer,
