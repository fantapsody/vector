--- conflicted
+++ resolved
@@ -1,10 +1,7 @@
 use crate::{
     buffers::Acker,
     config::{log_schema, DataType, GenerateConfig, SinkConfig, SinkContext, SinkDescription},
-<<<<<<< HEAD
     event::{Event, LookupBuf, Value},
-=======
->>>>>>> e56fed70
     kafka::{KafkaAuthConfig, KafkaCompression},
     serde::to_string,
     sinks::util::{
@@ -415,45 +412,30 @@
 ) -> (Vec<u8>, Vec<u8>) {
     let key = key_field
         .as_ref()
-<<<<<<< HEAD
-        .and_then(|f| event.as_log().get(f))
-        .map(|v| v.clone_into_bytes().to_vec())
-=======
         .and_then(|f| match &event {
-            Event::Log(log) => log.get(f).map(|value| value.as_bytes().to_vec()),
+            Event::Log(log) => log.get(f).map(|value| value.clone_into_bytes().to_vec()),
             Event::Metric(metric) => metric
                 .tags
                 .as_ref()
                 .and_then(|tags| tags.get(f))
                 .map(|value| value.clone().into_bytes()),
         })
->>>>>>> e56fed70
         .unwrap_or_default();
 
     encoding.apply_rules(&mut event);
 
-<<<<<<< HEAD
-    let body = match encoding.codec() {
-        Encoding::Json => serde_json::to_vec(&event.as_log()).unwrap(),
-        Encoding::Text => event
-            .as_log()
-            .get(log_schema().message_key())
-            .map(|v| v.clone_into_bytes().to_vec())
-            .unwrap_or_default(),
-=======
     let body = match event {
         Event::Log(log) => match encoding.codec() {
             Encoding::Json => serde_json::to_vec(&log).unwrap(),
             Encoding::Text => log
                 .get(log_schema().message_key())
-                .map(|v| v.as_bytes().to_vec())
+                .map(|v| v.clone_into_bytes().to_vec())
                 .unwrap_or_default(),
         },
         Event::Metric(metric) => match encoding.codec() {
             Encoding::Json => serde_json::to_vec(&metric).unwrap(),
             Encoding::Text => metric.to_string().into_bytes(),
         },
->>>>>>> e56fed70
     };
 
     (key, body)
@@ -462,11 +444,7 @@
 #[cfg(test)]
 mod tests {
     use super::*;
-<<<<<<< HEAD
-    use crate::{config::log_schema, log_event};
-=======
-    use crate::event::{Metric, MetricKind, MetricValue};
->>>>>>> e56fed70
+    use crate::{event::{Metric, MetricKind, MetricValue}, config::log_schema, log_event};
     use std::collections::BTreeMap;
 
     #[test]
