--- conflicted
+++ resolved
@@ -29,13 +29,9 @@
     type Events = Vec<Event>;
     type Payload = Bytes;
     type Request = S3Request;
-<<<<<<< HEAD
     type SplitError = ();
 
-    fn split_input(
-        &self,
-        input: (String, Vec<Event>),
-    ) -> Result<(Self::Metadata, Self::Events), Self::SplitError> {
+    fn split_input(&self, input: (String, Vec<Event>)) -> Result<(Self::Metadata, Self::Events), Self::SplitError> {
         let (partition_key, mut events) = input;
         let finalizers = events.take_finalizers();
 
@@ -48,22 +44,6 @@
         let filename = {
             let formatted_ts = Utc::now().format(self.filename_time_format.as_str());
 
-=======
-
-    fn split_input(&self, input: (String, Vec<Event>)) -> (Self::Metadata, Self::Events) {
-        let (partition_key, mut events) = input;
-        let finalizers = events.take_finalizers();
-
-        ((partition_key, events.len(), finalizers), events)
-    }
-
-    fn build_request(&self, metadata: Self::Metadata, payload: Self::Payload) -> Self::Request {
-        let (key, batch_size, finalizers) = metadata;
-
-        let filename = {
-            let formatted_ts = Utc::now().format(self.filename_time_format.as_str());
-
->>>>>>> 247683a8
             self.filename_append_uuid
                 .then(|| format!("{}-{}", formatted_ts, Uuid::new_v4().to_hyphenated()))
                 .unwrap_or_else(|| formatted_ts.to_string())
